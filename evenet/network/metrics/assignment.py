import re

import torch.nn

from evenet.utilities.group_theory import complete_indices, symmetry_group
from evenet.control.event_info import EventInfo
from evenet.network.metrics.predict_assignment import extract_predictions

from typing import List
from torch import Tensor

from functools import reduce
from itertools import permutations, product
import warnings
import numpy as np

<<<<<<< HEAD

def reconstruct_mass_peak(Jet_Pt, Jet_eta, Jet_phi, Jet_mass, assignment_indices, padding_mask):
=======
def reconstruct_mass_peak(Jet, assignment_indices, padding_mask):
    """
    Jet: [batch_size, num_jets, 4]
    assignment_indices: [batch_size, num_targets]
    """
    Jet_Pt = Jet[...,0]
    Jet_eta = Jet[...,1]
    Jet_phi = Jet[...,2]
    Jet_mass = Jet[...,3]
>>>>>>> 01d3cfeb
    def gather_jets(jet_tensor):
        return torch.gather(jet_tensor.unsqueeze(1), 2, assignment_indices.unsqueeze(1)).squeeze(1)

    pt = gather_jets(Jet_Pt)
    eta = gather_jets(Jet_eta)
    phi = gather_jets(Jet_phi)
    mass = gather_jets(Jet_mass)

    selected_mask = torch.gather(padding_mask.unsqueeze(1), 2, assignment_indices.unsqueeze(1)).squeeze(1)
    is_valid_event = selected_mask.all(dim=1)

    # 4-vector components
    px = pt * torch.cos(phi)
    py = pt * torch.sin(phi)
    pz = pt * torch.sinh(eta)
    E = torch.sqrt(px ** 2 + py ** 2 + pz ** 2 + mass ** 2)

    total_e = E.sum(dim=1)
    total_px = px.sum(dim=1)
    total_py = py.sum(dim=1)
    total_pz = pz.sum(dim=1)

    mass_squared = total_e ** 2 - (total_px ** 2 + total_py ** 2 + total_pz ** 2)
    mass_squared = torch.clamp(mass_squared, min=0.0)
    invariant_mass = torch.sqrt(mass_squared)

    invariant_mass[~is_valid_event] = float(-999)
    return invariant_mass


def get_assignment_necessaries(
        event_info: EventInfo,
):
    permutation_indices = dict()
    num_targets = dict()
    event_particles = dict()
    for process in event_info.process_names:
        permutation_indices[process] = []
        num_targets[process] = []
        for event_particle_name, product_symmetry in event_info.product_symmetries[process].items():
            topology_name = ''.join(event_info.product_particles[process][event_particle_name].names)
            topology_name = f"{event_particle_name}/{topology_name}"
            topology_name = re.sub(r'\d+', '', topology_name)
            topology_category_name = event_info.pairing_topology[topology_name][
                "pairing_topology_category"]
            permutation_indices_tmp = complete_indices(
                event_info.pairing_topology_category[topology_category_name][
                    "product_symmetry"].degree,
                event_info.pairing_topology_category[topology_category_name][
                    "product_symmetry"].permutations
            )
            permutation_indices[process].append(permutation_indices_tmp)
            event_particles[process] = [p for p in event_info.event_particles[process].names]
            num_targets[process].append(event_info.pairing_topology_category[topology_category_name][
                                            "product_symmetry"].degree)

    return {
        'loss': {
            'num_targets': num_targets,
            'event_particles': event_particles,
            'event_permutations': event_info.event_permutations,
        },
        'step': {
            'event_permutations': event_info.event_permutations,
            'product_symbolic_groups': event_info.product_symbolic_groups,
        }
    }


def shared_step(
        ass_loss_fn,
        loss_dict,
        loss_scale,
        process_names,
        assignments,
        detections,
        targets,
        targets_mask,
        product_symbolic_groups,
        event_permutations,
        batch_size,
        device,
):
    symmetric_losses = ass_loss_fn(
        assignments=assignments,
        detections=detections,
        targets=targets,
        targets_mask=targets_mask,
    )

    assignment_predict = dict()

    assignment_loss = torch.zeros(batch_size, device=device, requires_grad=True)
    detected_loss = torch.zeros(batch_size, device=device, requires_grad=True)
    for process in process_names:
        assignment_predict[process] = predict(
            assignments=assignments[process],
            detections=detections[process],
            product_symbolic_groups=product_symbolic_groups[process],
            event_permutations=event_permutations[process],
        )

        loss_dict[f"ass-{process}"] = symmetric_losses["assignment"][process]
        loss_dict[f"det-{process}"] = symmetric_losses["detection"][process]

        assignment_loss = assignment_loss + symmetric_losses["assignment"][process]
        detected_loss = detected_loss + symmetric_losses["detection"][process]

    loss_dict['assignment_loss'] = assignment_loss
    loss_dict['detection_loss'] = detected_loss

    total_loss = loss_scale * (assignment_loss + detected_loss)

    return total_loss, assignment_predict


def predict(assignments: List[Tensor],
            detections: List[Tensor],
            product_symbolic_groups,
            event_permutations):

    device = assignments[0].device
    assignments_indices = extract_predictions(
        [
            np.nan_to_num(assignment.detach().cpu().numpy(), -np.inf)
            for assignment in assignments
        ]
    )

    assignment_probabilities = []
    dummy_index = torch.arange(assignments_indices[0].shape[0])
    for assignment_probability, assignment, symmetries in zip(
            assignments,
            assignments_indices,
            product_symbolic_groups.values()
    ):
        # Get the probability of the best assignment.
        # Have to use explicit function call here to construct index dynamically.
        assignment_probability = assignment_probability.__getitem__((dummy_index, *assignment.T))
        # Convert from log-probability to probability.
        assignment_probability = torch.exp(assignment_probability)

        # Multiply by the symmetry factor to account for equivalent predictions.
        assignment_probability = symmetries.order() * assignment_probability

        # Convert back to cpu and add to database.
        assignment_probabilities.append(assignment_probability.detach().cpu().numpy())

    final_assignments_indices = []
    final_assignments_probabilities = []
    final_detections_probabilities = []
    for symmetry_group in event_permutations:
        for symmetry_element in symmetry_group:
            symmetry_element = np.sort(np.array(symmetry_element))
            detection_result = detections[symmetry_element[0]]
            softmax = torch.nn.Softmax(dim=-1)

            detection_prob = softmax(detection_result).detach().cpu().numpy()

            assignment_tmp = np.stack([assignments_indices[element] for element in symmetry_element])
            assignment_probability_tmp = np.stack([assignment_probabilities[element] for element in symmetry_element])

            sort_index = np.argsort(-1 * assignment_probability_tmp, axis=0)
            assignment_sorted = np.take_along_axis(assignment_tmp, np.expand_dims(sort_index, axis=2), axis=0)
            assignment_probability = np.take_along_axis(assignment_probability_tmp, sort_index, axis=0)

            init_probabilities = np.ones_like(assignment_probability[0])
            for iorder in range(len(symmetry_element)):
                final_assignments_indices.append(torch.tensor(assignment_sorted[iorder]).to(device))
                final_assignments_probabilities.append(torch.tensor(assignment_probability[iorder]).to(device))
                detections_probabilities = 1 - (detection_prob[:, iorder] / init_probabilities)
                init_probabilities = detections_probabilities
                final_detections_probabilities.append(torch.tensor(detections_probabilities).to(device))

    return {
        "best_indices": final_assignments_indices,
        "assignment_probabilities": final_assignments_probabilities,
        "detection_probabilities": final_detections_probabilities
    }


class SingleProcessAssignmentMetrics:
<<<<<<< HEAD
    def __init__(
            self,
            device,
            event_permutations,
            event_symbolic_group,
            event_particles,
            product_symbolic_groups,
            num_bins=50
    ):
=======
    def __init__(self,
                 device,
                 event_permutations,
                 event_symbolic_group,
                 event_particles,
                 product_symbolic_groups,
                 ptetaphimass_index,
                 detection_WP = [0.0, 0.5, 0.8],
                 hist_xmin=0,
                 hist_xmax=200,
                 num_bins=100):
>>>>>>> 01d3cfeb

        self.device = device
        self.event_permutations = event_permutations
        self.event_particles = event_particles
        self.event_group = event_symbolic_group
        self.target_groups = product_symbolic_groups
        self.hist_xmin = hist_xmin
        self.hist_xmax = hist_xmax
        self.num_bins = num_bins
        self.detection_WP = detection_WP
        self.ptetaphimass_index = ptetaphimass_index

        clusters = []
        cluster_groups = []

        for orbit in self.event_group.orbits():
            orbit = tuple(sorted(orbit))
            names = [self.event_particles[i] for i in orbit]

            names_clean = [name.replace('/', '') for name in names]

            cluster_name = map(dict.fromkeys, names_clean)
            cluster_name = map(lambda x: x.keys(), cluster_name)
            cluster_name = ''.join(reduce(lambda x, y: x & y, cluster_name))
            clusters.append((cluster_name, names, orbit))  # ['t', ['t1', 't2'], Orbit]

            cluster_group = self.target_groups[names[0]]
            for name in names:
                assert self.target_groups[name] == cluster_group, (
                    f"Invalid symmetry group for '{name}': expected {self.target_groups[name]}, "
                    f"but got {cluster_group}."
                )

            cluster_groups.append((cluster_name, names, cluster_group))  # ['t', ['t1', 't2'], Group]

        self.clusters = clusters
        self.cluster_groups = cluster_groups

<<<<<<< HEAD
    def update(
            self,
            best_indices,
            assignment_probabilities,
            detection_probabilities,
            inputs,
            inputs_mask,
            event_permutations,
    ):
        pass

=======
        self.bins = np.linspace(self.hist_xmin, self.hist_xmax, self.num_bins + 1)
        self.mass_spectrum = dict({
            f"{i}{cluster_name}": np.zeros(self.num_bins)
            for i in range(len(names)) for cluster_name, names, orbit in self.clusters
        })

        self.predict_mass_spectrum = dict({
            f"{i}{cluster_name}": {
                f"{detection_wp}": np.zeros(self.num_bins) for detection_wp in self.detection_WP
            }
            for i in range(len(names)) for cluster_name, names, orbit in self.clusters
        })


    def update(self,
               best_indices,
               assignment_probabilities,
               detection_probabilities,
               truth_indices,
               truth_masks,
               inputs,
               inputs_mask,
            ):
        for cluster_name, names, orbit in self.clusters:
            truth_count = torch.stack([truth_masks[iorbit] for iorbit in list(sorted(orbit))], dim=0).int().sum(dim=0)
            truth = torch.stack([truth_indices[iorbit] for iorbit in list(sorted(orbit))], dim=0)
            prediction = torch.stack([best_indices[iorbit] for iorbit in list(sorted(orbit))], dim=0)
            detection_probabilities = torch.stack([detection_probabilities[iorbit] for iorbit in list(sorted(orbit))], dim=0)
            for num_resonance in range(len(names)):
                truth_mask = (truth_count == (num_resonance + 1))
                for local_resonance in range(num_resonance + 1):
                    hist_name = f"{num_resonance}{cluster_name}"
                    truth_local =  truth[local_resonance, :, :]
                    prediction_local = prediction[local_resonance, :, :]
                    detection_local = detection_probabilities[local_resonance, :, :]
                    truth_local = truth_local[truth_mask]
                    if not (truth_local.size()[0] > 0):
                        continue
                    input = inputs[truth_mask]
                    input_mask = inputs_mask[truth_mask]
                    jet = input[:, :, self.ptetaphimass_index]
                    truth_mass = reconstruct_mass_peak(jet, truth_local, input_mask)
                    truth_mass = truth_mass.detach().cpu().numpy()
                    hist, _ = np.histogram(truth_mass, bins=self.bins)
                    self.mass_spectrum[hist_name] += hist

    def reset(self):
        for name, hist in self.mass_spectrum.items():
            self.mass_spectrum[name] = np.zeros(self.num_bins)


    def reduce_across_gpus(self):
        if torch.distributed.is_initialized():
            for name, hist in self.mass_spectrum.items():
                tensor = torch.tensor(hist, dtype=torch.long, device=self.device)
                torch.distributed.all_reduce(tensor, op=torch.distributed.ReduceOp.SUM)
                self.mass_spectrum[name] = tensor.cpu().numpy()

>>>>>>> 01d3cfeb
    def reset(self):
        pass

    def reduce_across_gpus(self):
        """All-reduce across DDP workers"""
        if torch.distributed.is_initialized():
            tensor = torch.tensor(self.matrix, dtype=torch.long, device=self.device)
            torch.distributed.all_reduce(tensor, op=torch.distributed.ReduceOp.SUM)
            self.matrix = tensor.cpu().numpy()

    @staticmethod
    def permute_arrays(array_list, permutation):
        return [array_list[index] for index in permutation]

class SymmetricEvaluator:
    def __init__(self, event_info: EventInfo, process: str):
        self.event_info = event_info
        self.event_group = event_info.event_symbolic_group[process]
        self.target_groups = event_info.product_symbolic_groups[process]
        self.process_name = process
        # Gather all of the Similar particles together based on the permutation groups
        clusters = []
        cluster_groups = []

        self.clusters = clusters
        self.cluster_groups = cluster_groups

    def sort_outputs(self, predictions, target_jets, target_masks):
        predictions = [np.copy(p) for p in predictions]
        target_jets = [np.copy(p) for p in target_jets]

        # Sort all of the targets and predictions to avoid any intra-particle symmetries
        for i, (_, particle_group) in enumerate(self.target_groups.items()):
            for orbit in particle_group.orbits():
                orbit = tuple(sorted(orbit))

                target_jets[i][:, orbit] = np.sort(target_jets[i][:, orbit], axis=1)
                predictions[i][:, orbit] = np.sort(predictions[i][:, orbit], axis=1)

        return predictions, target_jets, target_masks

    def particle_count_info(self, target_masks):
        target_masks = np.array(target_masks)

        # Count the total number of particles for simple filtering
        total_particle_counts = target_masks.sum(0)

        # Count the number of particles present in each cluster
        particle_counts = [
            target_masks[list(cluster_indices)].sum(0)
            for _, _, cluster_indices in self.clusters
        ]

        # Find the maximum number of particles in each cluster
        particle_max = [len(cluster_indices) for _, _, cluster_indices in self.clusters]

        return total_particle_counts, particle_counts, particle_max

    def cluster_purity(self, predictions, target_jets, target_masks):
        results = []

        for cluster_name, cluster_particles, cluster_indices in self.clusters:
            # Extract jet information for the current cluster
            cluster_target_masks = np.stack([target_masks[i] for i in cluster_indices])
            cluster_target_jets = np.stack([target_jets[i] for i in cluster_indices])
            cluster_predictions = np.stack([predictions[i] for i in cluster_indices])

            # Keep track of the best accuracy achieved for each event
            best_accuracy = np.zeros(cluster_target_masks.shape[1], dtype=np.int64)

            for target_permutation in permutations(range(len(cluster_indices))):
                target_permutation = list(target_permutation)

                accuracy = cluster_predictions == cluster_target_jets[target_permutation]
                accuracy = accuracy.all(-1) * cluster_target_masks[target_permutation]
                accuracy = accuracy.sum(0)

                best_accuracy = np.maximum(accuracy, best_accuracy)

            # Get rid of pesky warnings
            total_particles = cluster_target_masks.sum()
            if total_particles > 0:
                cluster_accuracy = best_accuracy.sum() / cluster_target_masks.sum()
            else:
                cluster_accuracy = np.nan

            results.append((cluster_name, cluster_particles, cluster_accuracy))

        return results

    def event_purity(self, predictions, target_jets, target_masks):
        target_masks = np.stack(target_masks)

        # Keep track of the best accuracy achieved for each event
        best_accuracy = np.zeros(target_masks.shape[1], dtype=np.int64)

        for target_permutation in self.event_info.event_permutation_group[self.process_name]:
            permuted_targets = self.permute_arrays(target_jets, target_permutation)
            permuted_mask = self.permute_arrays(target_masks, target_permutation)
            accuracy = np.array([
                (p == t).all(-1) * m
                for p, t, m
                in zip(predictions, permuted_targets, permuted_mask)
            ])
            accuracy = accuracy.sum(0)

            best_accuracy = np.maximum(accuracy, best_accuracy)

        # Event accuracy is defined as getting all possible particles in event
        num_particles_in_event = target_masks.sum(0)
        accurate_event = best_accuracy == num_particles_in_event

        with warnings.catch_warnings():
            warnings.simplefilter("ignore", category=RuntimeWarning)
            return accurate_event.mean()

    def full_report(self, predictions, target_jets, target_masks):
        predictions, target_jets, target_masks = self.sort_outputs(predictions, target_jets, target_masks)

        total_particle_counts, particle_counts, particle_max = self.particle_count_info(target_masks)
        particle_ranges = [list(range(-1, pmax + 1)) for pmax in particle_max]

        full_results = []

        for event_counts in product(*particle_ranges):
            # Filter all events to make sure they at least have a particle there
            event_mask = total_particle_counts >= 0

            # Filter to have the correct cluster counts
            for particle_count, event_count in zip(particle_counts, event_counts):
                if event_count >= 0:
                    event_mask = event_mask & (particle_count == event_count)

                # During wildcard events, make sure we have at least one particle in the event.
                if event_count < 0:
                    event_mask = event_mask & (total_particle_counts > 0)

            # Filter event information according to computed mask
            masked_predictions = [p[event_mask] for p in predictions]
            masked_target_jets = [p[event_mask] for p in target_jets]
            masked_target_masks = [p[event_mask] for p in target_masks]

            # Compute purity values
            masked_event_purity = self.event_purity(masked_predictions, masked_target_jets, masked_target_masks)
            masked_cluster_purity = self.cluster_purity(masked_predictions, masked_target_jets, masked_target_masks)

            mask_proportion = event_mask.mean()

            full_results.append((event_counts, mask_proportion, masked_event_purity, masked_cluster_purity))

        return full_results

    def full_report_string(self, predictions, target_jets, target_masks, prefix: str = ""):
        full_purities = {}

        report = self.full_report(predictions, target_jets, target_masks)
        for event_mask, mask_proportion, event_purity, particle_purity in report:

            event_mask_name = ""
            purity = {
                "{}{}/event_purity": event_purity,
                "{}{}/event_proportion": mask_proportion
            }

            for mask_count, (cluster_name, _, cluster_purity) in zip(event_mask, particle_purity):
                mask_count = "*" if mask_count < 0 else str(mask_count)
                event_mask_name = event_mask_name + mask_count + cluster_name
                purity["{}{}/{}_purity".format("{}", "{}", cluster_name)] = cluster_purity

            purity = {
                key.format(prefix, event_mask_name): val for key, val in purity.items()
            }

            full_purities.update(purity)

        return full_purities<|MERGE_RESOLUTION|>--- conflicted
+++ resolved
@@ -14,10 +14,6 @@
 import warnings
 import numpy as np
 
-<<<<<<< HEAD
-
-def reconstruct_mass_peak(Jet_Pt, Jet_eta, Jet_phi, Jet_mass, assignment_indices, padding_mask):
-=======
 def reconstruct_mass_peak(Jet, assignment_indices, padding_mask):
     """
     Jet: [batch_size, num_jets, 4]
@@ -27,7 +23,6 @@
     Jet_eta = Jet[...,1]
     Jet_phi = Jet[...,2]
     Jet_mass = Jet[...,3]
->>>>>>> 01d3cfeb
     def gather_jets(jet_tensor):
         return torch.gather(jet_tensor.unsqueeze(1), 2, assignment_indices.unsqueeze(1)).squeeze(1)
 
@@ -148,8 +143,6 @@
             detections: List[Tensor],
             product_symbolic_groups,
             event_permutations):
-
-    device = assignments[0].device
     assignments_indices = extract_predictions(
         [
             np.nan_to_num(assignment.detach().cpu().numpy(), -np.inf)
@@ -196,11 +189,11 @@
 
             init_probabilities = np.ones_like(assignment_probability[0])
             for iorder in range(len(symmetry_element)):
-                final_assignments_indices.append(torch.tensor(assignment_sorted[iorder]).to(device))
-                final_assignments_probabilities.append(torch.tensor(assignment_probability[iorder]).to(device))
+                final_assignments_indices.append(assignment_sorted[iorder])
+                final_assignments_probabilities.append(assignment_probability[iorder])
                 detections_probabilities = 1 - (detection_prob[:, iorder] / init_probabilities)
                 init_probabilities = detections_probabilities
-                final_detections_probabilities.append(torch.tensor(detections_probabilities).to(device))
+                final_detections_probabilities.append(detections_probabilities)
 
     return {
         "best_indices": final_assignments_indices,
@@ -210,17 +203,6 @@
 
 
 class SingleProcessAssignmentMetrics:
-<<<<<<< HEAD
-    def __init__(
-            self,
-            device,
-            event_permutations,
-            event_symbolic_group,
-            event_particles,
-            product_symbolic_groups,
-            num_bins=50
-    ):
-=======
     def __init__(self,
                  device,
                  event_permutations,
@@ -232,7 +214,6 @@
                  hist_xmin=0,
                  hist_xmax=200,
                  num_bins=100):
->>>>>>> 01d3cfeb
 
         self.device = device
         self.event_permutations = event_permutations
@@ -257,7 +238,7 @@
             cluster_name = map(dict.fromkeys, names_clean)
             cluster_name = map(lambda x: x.keys(), cluster_name)
             cluster_name = ''.join(reduce(lambda x, y: x & y, cluster_name))
-            clusters.append((cluster_name, names, orbit))  # ['t', ['t1', 't2'], Orbit]
+            clusters.append((cluster_name, names, orbit)) # ['t', ['t1', 't2'], Orbit]
 
             cluster_group = self.target_groups[names[0]]
             for name in names:
@@ -266,24 +247,11 @@
                     f"but got {cluster_group}."
                 )
 
-            cluster_groups.append((cluster_name, names, cluster_group))  # ['t', ['t1', 't2'], Group]
+            cluster_groups.append((cluster_name, names, cluster_group)) # ['t', ['t1', 't2'], Group]
 
         self.clusters = clusters
         self.cluster_groups = cluster_groups
 
-<<<<<<< HEAD
-    def update(
-            self,
-            best_indices,
-            assignment_probabilities,
-            detection_probabilities,
-            inputs,
-            inputs_mask,
-            event_permutations,
-    ):
-        pass
-
-=======
         self.bins = np.linspace(self.hist_xmin, self.hist_xmax, self.num_bins + 1)
         self.mass_spectrum = dict({
             f"{i}{cluster_name}": np.zeros(self.num_bins)
@@ -342,7 +310,6 @@
                 torch.distributed.all_reduce(tensor, op=torch.distributed.ReduceOp.SUM)
                 self.mass_spectrum[name] = tensor.cpu().numpy()
 
->>>>>>> 01d3cfeb
     def reset(self):
         pass
 
@@ -370,6 +337,10 @@
         self.clusters = clusters
         self.cluster_groups = cluster_groups
 
+    @staticmethod
+    def permute_arrays(array_list, permutation):
+        return [array_list[index] for index in permutation]
+
     def sort_outputs(self, predictions, target_jets, target_masks):
         predictions = [np.copy(p) for p in predictions]
         target_jets = [np.copy(p) for p in target_jets]
