import math
from collections import defaultdict
from functools import partial
from typing import Any, Union

import wandb
import lightning as L
import torch
from torch.nn.utils import clip_grad_norm_
import torch.nn.functional as F

from lightning.pytorch.utilities.types import STEP_OUTPUT
from lightning.pytorch.utilities.model_summary import summarize
from lion_pytorch import Lion
from matplotlib import pyplot as plt
from transformers import get_cosine_schedule_with_warmup

from evenet.network.evenet_model import EveNetModel
from evenet.network.loss.assignment import convert_target_assignment

from evenet.network.metrics.general_comparison import GenericMetrics
from evenet.network.metrics.classification import ClassificationMetrics
from evenet.network.metrics.classification import shared_step as cls_step, shared_epoch_end as cls_end
from evenet.network.metrics.assignment import get_assignment_necessaries as get_ass, predict
from evenet.network.metrics.assignment import shared_step as ass_step, shared_epoch_end as ass_end
from evenet.network.metrics.assignment import SingleProcessAssignmentMetrics
from evenet.network.metrics.generation import GenerationMetrics
from evenet.network.metrics.generation import shared_step as gen_step, shared_epoch_end as gen_end
from evenet.network.metrics.segmentation import SegmentationMetrics
from evenet.network.metrics.segmentation import shared_step as seg_step, shared_epoch_end as seg_end
from evenet.network.loss.famo import FAMO
from evenet.utilities.ema import EMA

from evenet.utilities.debug_tool import time_decorator, log_function_stats
from evenet.utilities.task_scheduler import ProgressiveTaskScheduler
from evenet.utilities.tool import get_transition, check_param_overlap, print_params_used_by_loss, safe_load_state

from torchjd import mtl_backward
from torchjd.aggregation import UPGrad

from evenet.utilities.logger import LocalLogger
import logging


def get_total_gradient(module, norm_type="l1"):
    total = 0.0
    for param in module.parameters():
        if param.grad is not None:
            if norm_type == "l1":
                total += param.grad.abs().sum().item()
            elif norm_type == "l2":
                total += (param.grad ** 2).sum().item()
    return total


class EveNetEngine(L.LightningModule):
    def __init__(self, global_config, world_size=1, total_events=1024):
        super().__init__()

        self.l = logging.getLogger(__name__)

        self.aggregator = None
        self.sampler = None
        self.steps_per_epoch = None
        self.total_steps = None
        self.current_step = None  # hack global_step due to incorrect behavior in lightning for multiple optimizers
        self.classification_metrics_train = None
        self.classification_metrics_valid = None
        self.classification_metrics_train_cross_term = None
        self.classification_metrics_valid_cross_term = None
        self.assignment_metrics_train = None
        self.assignment_metrics_valid = None
        self.generation_metrics_train = None
        self.generation_metrics_valid = None
        self.segmentation_metrics_train = None
        self.segmentation_metrics_valid = None
        self.model_parts = {}
        self.model: Union[EveNetModel, None] = None
        self.config = global_config
        self.world_size = world_size
        self.total_events = total_events
        self.pretrain_ckpt_path: str = global_config.options.Training.pretrain_model_load_path

        self.num_classes: list[str] = global_config.event_info.class_label.get('EVENT', {}).get('signal', [0])[0]

        ###### Initialize Keys for Data Inputs #####
        self.input_keys = ["x", "x_mask", "conditions", "conditions_mask"]
        self.target_classification_key = 'classification'
        self.target_regression_key = 'regression-data'
        self.target_regression_mask_key = 'regression-mask'
        self.target_assignment_key = 'assignments-indices'
        self.target_assignment_mask_key = 'assignments-mask'
        self.target_segmentation_cls_key = 'segmentation-class'
        self.target_segmentation_reg_key = 'segmentation-momentum'
        self.target_segmentation_data_mask_key = 'segmentation-data'
        self.target_segmentation_mask_key = 'segmentation-mask'



        ###### Initialize Model Components Configs #####
        self.component_cfg = global_config.options.Training.Components

        self.classification_cfg = self.component_cfg.Classification
        self.regression_cfg = self.component_cfg.Regression
        self.assignment_cfg = self.component_cfg.Assignment
        self.global_generation_cfg = self.component_cfg.GlobalGeneration
        self.recon_generation_cfg = self.component_cfg.ReconGeneration
        self.truth_generation_cfg = self.component_cfg.TruthGeneration
        self.segmentation_cfg = self.component_cfg.Segmentation
        self.generation_include = self.global_generation_cfg.include or self.recon_generation_cfg.include or self.truth_generation_cfg.include

        ###### Initialize Normalizations and Balance #####
        self.normalization_dict: dict = torch.load(self.config.options.Dataset.normalization_file)
        self.balance_dict: dict = self.normalization_dict
        if self.config.options.Dataset.get("balance_file", None) is not None:
            self.balance_dict = torch.load(self.config.options.Dataset.balance_file)

        self.class_weight = self.balance_dict["class_balance"]
        self.assignment_weight = self.balance_dict["particle_balance"]
        self.subprocess_balance = self.balance_dict["subprocess_balance"]
        self.segmentation_cls_balance = self.balance_dict["segment_class_balance"]


        self.l.info(f"normalization dicts initialized")

        ###### Initialize Assignment Necessaries ######
        self.ass_args = None
        if self.assignment_cfg.include:
            self.l.info(f"permutation indices configured")
            self.permutation_indices = dict()
            self.num_targets = dict()

            self.ass_args = get_ass(global_config.event_info)

        #######  Initialize Diffusion Settings ##########
        self.ema_model: Union[EMA, None] = None
        self.ema_cfg = global_config.options.Training.EMA

        self.diffusion_every_n_epochs = global_config.options.Training.diffusion_every_n_epochs
        self.diffusion_every_n_steps = global_config.options.Training.diffusion_every_n_steps

        self.global_diffusion_steps = self.global_generation_cfg.diffusion_steps
        self.point_cloud_diffusion_steps = self.recon_generation_cfg.diffusion_steps
        self.neutrino_diffusion_steps = self.truth_generation_cfg.diffusion_steps

        ###### Initialize Loss ######
        self.include_famo: bool = self.config.options.Training.get("FAMO", {}).get("turn_on", False)
        self.famo_detailed_loss: bool = self.config.options.Training.FAMO.get("detailed_loss", False)
        self.apply_event_weight: bool = self.config.options.Training.get("apply_event_weight", False)

        self.cls_loss = None
        if self.classification_cfg.include:
            import evenet.network.loss.classification as cls_loss
            self.cls_loss = cls_loss.loss
            self.l.info(f"classification loss initialized")

        self.reg_loss = None
        if self.regression_cfg.include:
            import evenet.network.loss.regression as reg_loss
            self.reg_loss = reg_loss.loss
            self.l.info(f"regression loss initialized")

        self.ass_loss = None
        if self.assignment_cfg.include:
            import evenet.network.loss.assignment as ass_loss
            assignment_loss_partial = partial(
                ass_loss.loss,
                focal_gamma=self.assignment_cfg.focal_gamma,
                particle_balance=self.assignment_weight,
                process_balance=self.subprocess_balance,
                **self.ass_args['loss']
            )
            self.ass_loss = assignment_loss_partial
            self.l.info(f"assignment loss initialized")

        self.seg_loss = None
        if self.segmentation_cfg.include:
            from evenet.network.loss.segmentation import loss as seg_loss
            self.seg_loss = seg_loss
            self.l.info(f"segmentation loss initialized")

        self.seg_loss = None
        if self.segmentation_cfg.include:
            from evenet.network.loss.segmentation import loss as seg_loss
            self.seg_loss = seg_loss
            print(f"{self.__class__.__name__} segmentation loss initialized")

        self.gen_loss = None
        if self.generation_include:
            import evenet.network.loss.generation as gen_loss
            self.gen_loss = gen_loss.loss
            self.l.info(f"generation loss initialized")

        ###### Initialize Optimizers ######
        self.hyper_par_cfg = {
            'batch_size': global_config.platform.batch_size,
            'epoch': global_config.options.Training.total_epochs,
            'lr_factor': global_config.options.Training.learning_rate_factor,
            'warm_up_factor': global_config.options.Training.learning_rate_warm_up_factor,
            'weight_decay': global_config.options.Training.weight_decay,
            'decoupled_weight_decay': global_config.options.Training.decoupled_weight_decay,
        }
        self.automatic_optimization = False

        ###### For general log ######
        self.general_log = GenericMetrics()
        self.log_gradient_step = global_config.options.Training.get("log_gradient_step", 100)
        self.simplified_log: bool = global_config.logger.get("wandb", {}).get("simplified", False)
        self.local_logger: Union[None, LocalLogger] = None

        self.eval_metrics_every_n_epochs: int = global_config.options.Training.get("eval_metrics_every_n_epochs", 1)
        self.eval_metrics: bool = False

        ###### Progressive Training ######
        self.task_scheduler: Union[ProgressiveTaskScheduler, None] = None
        self.progressive_index = 0
        self.current_schedule = None

        ###### Last ######
        # self.save_hyperparameters()

    def forward(self, x):
        return self.model(x)

    def on_train_start(self):
        pass

    @time_decorator()
    def shared_step(
            self, batch: Any, batch_idx: int,
            loss_head_dict: dict,
            update_metric: bool = True
    ):

        batch_size = batch["x"].shape[0]
        device = self.device
        if self.apply_event_weight:
            event_weight = batch.get("event_weight", None)
        else:
            event_weight = None

        current_parameters = self.task_scheduler.get_current_parameters(self.current_epoch, self.current_step)
        task_weights = current_parameters["loss_weights"]
        train_parameters = current_parameters["train_parameters"]

        # logging training parameters
        for name, val in train_parameters.items():
            if not self.simplified_log:
                self.log(f"progressive/{name}", val, prog_bar=False, sync_dist=True)

        if self.simplified_log:
            self.local_logger.log_real(
                train_parameters,
                step=self.current_step, epoch=self.current_epoch, batch=batch_idx,
                training=self.training,
                prefix="progressive"
            )

        inputs = {
            key: value.to(device=device) for key, value in batch.items()
        }

        schedules = {k: v for (k, v) in self.model.schedule_flags}
        # if self.training:
        # Evaluate which tasks are active based on weights
        task_gate = {
            "generation": task_weights.get("generation-recon", 0) > 0,
            "neutrino_generation": task_weights.get("generation-truth", 0) > 0,
            "deterministic": (
                                     task_weights.get("classification", 0)
                                     + task_weights.get("regression", 0)
                                     + task_weights.get("assignment", 0)
                                     + task_weights.get("segmentation", 0)
                             ) > 0,
        }

        # Combine schedule flags and weight gating
        schedules = {
            key: schedules[key] and task_gate.get(key, False)
            for key in schedules
        }

        self.current_schedule = schedules

        # logging schedules
        for key, value in schedules.items():
            if not self.simplified_log:
                self.log(f"progressive/schedule-{key}", int(value), prog_bar=False, sync_dist=True)

        if self.simplified_log:
            self.local_logger.log_real(
                schedules,
                step=self.current_step, epoch=self.current_epoch, batch=batch_idx,
                training=self.training,
                prefix="progressive/schedule-"
            )

        outputs = self.model.shared_step(
            batch=inputs,
            batch_size=batch_size,
            train_parameters=train_parameters,
            schedules=[(key, value) for key, value in schedules.items()],
        )

<<<<<<< HEAD
=======
        print(outputs)
>>>>>>> c15a77f9

        loss_raw: dict[str, torch.Tensor] = {}
        loss_detailed_dict = {}
        if self.classification_cfg.include and outputs["classification"]:
            scaled_cls_loss = cls_step(
                target_classification=batch[self.target_classification_key].to(device=device),
                cls_output=next(iter(outputs["classification"].values())),
                cls_loss_fn=self.cls_loss,
                class_weight=self.class_weight.to(device=device),
                loss_dict=loss_head_dict,
                loss_scale=self.classification_cfg.loss_scale,
                metrics=self.classification_metrics_train if self.training else self.classification_metrics_valid,
                device=device,
                update_metric=update_metric,
                event_weight=event_weight,
            )

            loss_raw["classification"] = scaled_cls_loss

        if self.classification_cfg.include_cross_term and outputs["classification-noised"]:
            scaled_cls_loss_cross_term = cls_step(
                target_classification=batch[self.target_classification_key].to(device=device),
                cls_output=next(iter(outputs["classification-noised"].values())),
                cls_loss_fn=self.cls_loss,
                class_weight=self.class_weight.to(device=device),
                event_weight=(outputs["alpha"] * outputs["alpha"] * event_weight) if event_weight is not None else (
                        outputs["alpha"] * outputs["alpha"]),
                loss_dict=loss_head_dict,
                loss_scale=self.classification_cfg.loss_scale_cross_term,
                metrics=self.classification_metrics_train_cross_term if self.training else self.classification_metrics_valid_cross_term,
                device=device,
                update_metric=update_metric,
                loss_name="classification-noised",
            )

            loss_raw["classification-noised"] = scaled_cls_loss_cross_term  # TODO: check if this is correct for famo

        if self.regression_cfg.include and outputs["regression"]:
            target_regression = batch[self.target_regression_key].to(device=device)
            target_regression_mask = batch[self.target_regression_mask_key].to(device=device)
            reg_output = outputs["regression"]
            reg_output = torch.cat([v.view(batch_size, -1) for v in reg_output.values()], dim=-1)
            reg_loss = self.reg_loss(
                predict=reg_output,
                target=target_regression.float(),
                mask=target_regression_mask.float(),
                event_weight=event_weight,
            ).mean()
            # loss = loss + reg_loss * self.regression_cfg.loss_scale

            loss_head_dict["regression"] = reg_loss

            loss_raw["regression"] = reg_loss * self.regression_cfg.loss_scale

        ass_predicts = None
        if self.assignment_cfg.include and outputs["assignments"]:
            ass_targets = batch[self.target_assignment_key].to(device=device)
            ass_targets_mask = batch[self.target_assignment_mask_key].to(device=device)
            scaled_ass_loss, ass_predicts = ass_step(
                ass_loss_fn=self.ass_loss,
                loss_dict=loss_head_dict,
                loss_detailed_dict=loss_detailed_dict,
                assignment_loss_scale=self.assignment_cfg.assignment_loss_scale,
                detection_loss_scale=self.assignment_cfg.detection_loss_scale,
                process_names=self.config.event_info.process_names,
                assignments=outputs["assignments"],
                detections=outputs["detections"],
                targets=ass_targets,
                targets_mask=ass_targets_mask,
                batch_size=batch_size,
                device=device,
                metrics=self.assignment_metrics_train if self.training else self.assignment_metrics_valid,
                point_cloud=inputs['x'],
                point_cloud_mask=inputs['x_mask'],
                subprocess_id=inputs["subprocess_id"],
                update_metric=update_metric,
                event_weight=event_weight,
                **self.ass_args['step']
            )

            loss_raw['assignment'] = scaled_ass_loss.flatten()[0]

        if self.generation_include and outputs["generations"] != dict():
            scaled_gen_loss, detailed_gen_loss = gen_step(
                batch=batch,
                outputs=outputs["generations"],
                gen_metrics=self.generation_metrics_train if self.training else self.generation_metrics_valid,
                model=self.model,
                global_loss_scale=self.global_generation_cfg.loss_scale,
                event_loss_scale=self.recon_generation_cfg.loss_scale,
                invisible_loss_scale=self.truth_generation_cfg.loss_scale,
                device=device,
                num_steps_global=self.global_diffusion_steps,
                num_steps_point_cloud=self.point_cloud_diffusion_steps,
                num_steps_neutrino=self.neutrino_diffusion_steps,
                diffusion_on=(
                        not self.training
                        and ((self.current_epoch % self.diffusion_every_n_epochs) == (
                        self.diffusion_every_n_epochs - 1))
                        and ((batch_idx % self.diffusion_every_n_steps) == 0)
                ),
                loss_head_dict=loss_head_dict,
                invisible_padding=self.model.invisible_padding,
                update_metric=update_metric,
                event_weight=event_weight,
                schedules=schedules,
            )

            loss_raw["generation"] = scaled_gen_loss
            if "generation-truth" in loss_head_dict:
                loss_raw["generation-truth"] = loss_head_dict["generation-truth"]
            if "generation-recon" in loss_head_dict:
                loss_raw["generation-recon"] = loss_head_dict["generation-recon"]

        if self.segmentation_cfg.include and outputs["segmentation-cls"] is not None:
            seg_targets_cls = batch[self.target_segmentation_cls_key].to(device=device)
            seg_target_mask = batch[self.target_segmentation_data_mask_key].to(device=device)
            seg_mask = batch[self.target_segmentation_mask_key].to(device=device)
            class_weight = self.segmentation_cls_balance.to(device=device)
            scaled_seg_loss = seg_step(
                target_classification = seg_targets_cls,
                target_mask = seg_target_mask,
                predict_classification = outputs["segmentation-cls"],
                predict_mask= outputs["segmentation-mask"],
                segmentation_mask=seg_mask,
                point_cloud_mask=inputs['x_mask'],
                seg_loss_fn=self.seg_loss,
                class_weight=class_weight,
                metrics=self.segmentation_metrics_train if self.training else self.segmentation_metrics_valid,
                loss_dict = loss_head_dict,
                mask_loss_scale = self.segmentation_cfg.mask_loss_scale,
                dice_loss_scale =  self.segmentation_cfg.dice_loss_scale,
                cls_loss_scale = self.segmentation_cfg.cls_loss_scale,
                loss_name = "segmentation"
            )
            loss_raw["segmentation"] = scaled_seg_loss


        self.general_log.update(loss_detailed_dict, is_train=self.training)

        loss = torch.zeros(1, device=self.device, requires_grad=True)

        # if self.global_rank == 0: print(f"[Step {self.current_step}] loss_1", flush=True)
        for name, loss_val in loss_raw.items():
            weight = task_weights.get(name, 0.0)
            loss_raw[name] = loss_val * weight
            if weight > 0:
                loss = loss + loss_raw[name]
                if self.training:
                    if self.global_rank == 0:
                        self.log(f'progressive/loss_weight/{name}', weight, prog_bar=False, sync_dist=False)

        # if self.global_rank == 0: print(f"[Step {self.current_step}] loss_2", flush=True)
        if self.training:
            if not self.simplified_log:
                self.log('progressive/loss', loss, prog_bar=False, sync_dist=True)
            else:
                self.local_logger.log_real(
                    metrics={"loss": loss.item()},
                    step=self.current_step, epoch=self.current_epoch, batch=batch_idx,
                    training=self.training,
                    prefix="progressive"
                )

        # if self.global_rank == 0: print(f"[Step {self.current_step}] loss_3", flush=True)
        if self.training:
            self.log_loss(loss, loss_head_dict, loss_detailed_dict, prefix="train", batch_idx=batch_idx)
        else:
            self.log_loss(loss, loss_head_dict, loss_detailed_dict, prefix="val", batch_idx=batch_idx)

        self.l.info(
            f"[Epoch {self.current_epoch:03d}][Step {batch_idx} / {self.steps_per_epoch}] loss: {loss.item():.5f}")

        # if self.global_rank == 0: print(f"[Step {self.current_step}] loss_4", flush=True)
        # return loss, loss_head_dict, loss_detailed_dict, ass_predicts, loss_raw, [outputs["full_input_point_cloud"],outputs["full_global_conditions"]]
        return loss, loss_head_dict, loss_detailed_dict, ass_predicts, loss_raw

    def log_loss(self, loss, loss_head, loss_dict, prefix: str, batch_idx):
        for name, val in loss_head.items():
<<<<<<< HEAD
            if not self.simplified_log:
                self.log(f"{prefix}/{name}", val, prog_bar=False, sync_dist=True)

        if self.simplified_log:
            self.local_logger.log_real(
                loss_head,
                step=self.current_step, epoch=self.current_epoch, batch=batch_idx,
                training=self.training,
                prefix=prefix
            )
=======
            # if self.global_rank == 0: print(f"[Step {self.current_step}] loss_3.1: {name}, {val}", flush=True)
            self.log(f"{prefix}/{name}", val, prog_bar=False, sync_dist=True)
>>>>>>> c15a77f9

        for name, val in loss_dict.items():
            for n, v in val.items():
                if v is None:
                    # print(f"[Rank {self.global_rank}] Skipping log for {n}/{prefix}/{name}: value is None")
                    continue
                if not torch.is_tensor(v):
                    v = torch.tensor(v, device=self.device)
                if not torch.isfinite(v).all():
                    # print(f"[Rank {self.global_rank}] Non-finite value in {n}/{prefix}/{name}: {v}")
                    continue
                if not self.simplified_log:
                    self.log(f"{n}/{prefix}/{name}", v, prog_bar=False, sync_dist=True)
                else:
                    self.local_logger.log_real(
                        {f"{n}/{prefix}/{name}": v.item()},
                        step=self.current_step, epoch=self.current_epoch, batch=batch_idx,
                        training=self.training,
                    )

        self.log(f"{prefix}/loss", loss, prog_bar=True, sync_dist=True)
        if self.local_logger is not None:
            self.local_logger.log_real(
                {"loss": loss.item()},
                step=self.current_step, epoch=self.current_epoch, batch=batch_idx,
                training=self.training,
                prefix=prefix
            )

        # if self.global_rank == 0: print(f"[Step {self.current_step}] loss_3.3", flush=True)

    def on_train_batch_end(self, outputs: STEP_OUTPUT, batch: Any, batch_idx: int) -> None:
        # print(f"train batch end: {batch_idx}")
        pass

    @time_decorator()
    def training_step(self, batch, batch_idx) -> STEP_OUTPUT:

        optimizers = list(self.optimizers())
        schedulers = self.lr_schedulers()

        self.current_step = int(schedulers[0].state_dict().get("last_epoch", self.current_step))
        step = self.current_step

        # print(f"[Step {step}] train step start", flush=True)

        gradient_heads, loss_head = self.prepare_heads_loss()
        # print(f"[Step {step}] share step start", flush=True)
        loss, loss_head, loss_dict, _, loss_raw = self.shared_step(
            batch=batch, batch_idx=batch_idx,
            loss_head_dict=loss_head,
            update_metric=self.eval_metrics,
        )
        # print(f"[Step {step}] share step end", flush=True)
        final_loss = loss
        famo_logs = None
        if self.include_famo:
            in_loss = loss_head if self.famo_detailed_loss else loss_raw
            final_loss, famo_logs = self.model.famo.step(in_loss)

        # === Manual optimization ===
        for opt in optimizers:
            opt.zero_grad()

        task_losses, shared_params, task_param_sets, gen_global_loss = self.prepare_mtl_parameters(loss_head)
        #
        # # check_param_overlap(
        # #     task_param_sets=task_param_sets,
        # #     task_names=list(task_losses.keys()),
        # #     model=self.model,
        # #     current_step=self.current_step,
        # #     check_every=1000,
        # #     verbose=False,
        # # )
        # # for task, loss in task_losses.items():
        # #     print(f"[Task {task}] Loss: {loss.item()}")
        # #     print_params_used_by_loss(loss, self.model)
        #
        if self.current_step % self.log_gradient_step == 0 and self.global_rank == 0:
            self.log_task_gradient(task_losses, shared_params)

        # # === Backward for EveNet Main Part (multitask) ===
        # task_losses = list(task_losses.values())
        # mtl_backward(
        #     task_losses,
        #     features=shared_output,
        #     aggregator=self.aggregator,
        #     tasks_params=task_param_sets,
        #     shared_params=shared_params,
        #     retain_graph=True,
        #     parallel_chunk_size=1,
        # )
        # # === Sync gradients (excluding GlobalGeneration) ===
        # self.sync_gradients_ddp(
        #     self.model,
        #     exclude_modules=(getattr(self.model, "GlobalGeneration", None),) if gen_global_loss else ()
        # )
        # # === Backward for EveNet Global Part (GlobalGeneration) ===
        # if gen_global_loss:
        #     gen_global_loss.mean().backward()

        # print(f"[Step {step}] Loss: {final_loss.item()}")
        self.safe_manual_backward(loss.mean())
        # print(f"[Step {step}] Backward done")

        # === Check for Gradients ===
        clip_grad_norm_(self.model.parameters(), 1.0)
        if self.current_step % self.log_gradient_step == 0:
            self.check_gradient(gradient_heads)

        # === Step optimizers ===
        for opt in optimizers:
            opt.step()

        for sch in schedulers:
            sch.step()

        # === Update EMA ===
        if self.ema_model is not None:
            update_epoch = self.current_epoch >= self.ema_cfg.get("start_epoch", 0)
            update_step = self.current_step % self.ema_cfg.get("update_step", 1) == 0

            current_parameters = self.task_scheduler.get_current_parameters(self.current_epoch, self.current_step)
            train_parameters = current_parameters["train_parameters"]
            if update_epoch and update_step:
                self.ema_model.update(self.model, decay_=train_parameters.get("ema_decay", None))

        # -------------------------------------
        # logging
        # -------------------------------------
        if self.include_famo:
            with torch.no_grad():
                loss, loss_head, loss_dict, _, loss_raw = self.shared_step(
                    batch=batch, batch_idx=batch_idx,
                    loss_head_dict=loss_head,
                    update_metric=False,
                )
                in_loss = loss_head if self.famo_detailed_loss else loss_raw
                self.model.famo.update(in_loss)

            for k, v in famo_logs.items():
                self.log(f"famo/{k}", v, prog_bar=False, sync_dist=True)
            self.log("train/famo-loss", final_loss.mean(), prog_bar=True, sync_dist=True)

        # self.current_step += 1
        # print(f"[Step {step}] train step done", flush=True)
        return final_loss.mean()

    # @time_decorator
    def validation_step(self, batch, batch_idx) -> STEP_OUTPUT:
        step = self.current_step
        epoch = self.current_epoch

        _, loss_head = self.prepare_heads_loss()
        loss, loss_head, loss_dict, _, loss_raw = self.shared_step(
            batch=batch, batch_idx=batch_idx,
            loss_head_dict=loss_head,
            update_metric=self.eval_metrics,
        )

        return loss.mean()

    def predict_step(self, batch, batch_idx) -> STEP_OUTPUT:
        batch_size = batch["x"].shape[0]
        device = self.device

        inputs = {
            key: value.to(device=device) for key, value in batch.items()
        }

        outputs = self.model.shared_step(
            batch=inputs,
            batch_size=batch_size,
            train_parameters=None,
        )
        # No loss calculation here, drop the output
        outputs["generations"] = None
        outputs["classification-noised"] = None
        outputs['regression-noised'] = None
        outputs.pop('full_input_point_cloud')
        outputs.pop('full_global_conditions')
        outputs.pop('alpha')

        if self.config.options.prediction.get('save_point_cloud', False):
            outputs["full_input_point_cloud"] = inputs['x']

        extra_save = self.config.options.prediction.get('extra_save', {})

        for key in extra_save:
            if key in batch:
                outputs[key] = batch[key]

        if self.assignment_cfg.include:
            outputs["assignment_target"], outputs["assignment_target_mask"] = convert_target_assignment(
                targets=batch["assignments-indices"],
                targets_mask=batch["assignments-mask"],
                event_particles=self.ass_args['loss']['event_particles'],
                num_targets=self.ass_args['loss']['num_targets']
            )

            outputs["assignment_prediction"] = {}
            for process in self.config.event_info.process_names:
                outputs["assignment_prediction"][process] = predict(
                    assignments=outputs["assignments"].pop(process),
                    detections=outputs["detections"].pop(process),
                    product_symbolic_groups=self.ass_args['step']['product_symbolic_groups'][process],
                    event_permutations=self.ass_args['step']['event_permutations'][process],
                )

        if self.truth_generation_cfg.include:
            outputs["neutrinos"] = {
                "predict": {},
                "target": {}
            }
            data_shape = inputs['x_invisible'].shape
            feature_names = self.config.event_info.invisible_feature_names

            predict_for_neutrino = partial(
                self.model.predict_diffusion_vector,
                mode="neutrino",
                cond_x=inputs,
                noise_mask=inputs["x_invisible_mask"].unsqueeze(-1)  # [B, T, 1] to match noise x
            )

            generated_distribution = self.sampler.sample(
                data_shape=data_shape,
                pred_fn=predict_for_neutrino,
                normalize_fn=self.model.invisible_normalizer,
                eta=1.0,
                num_steps=self.neutrino_diffusion_steps,
                use_tqdm=False,
                process_name=f"Neutrino",
                remove_padding=True,
            )

            for i in range(data_shape[-1]):
                outputs["neutrinos"]["predict"][feature_names[i]] = generated_distribution[..., i]
                outputs["neutrinos"]["target"][feature_names[i]] = inputs['x_invisible'][..., i]

        return outputs

    def check_gradient(self, gradient_heads: dict[str, torch.nn.Module]):
        for name, module in gradient_heads.items():
            grad_mag = get_total_gradient(module)
            num_params = sum(p.numel() for p in module.parameters() if p.grad is not None)
            grad_avg = grad_mag / num_params if num_params > 0 else 0.0

            if self.global_rank == 0:
                self.log(f"grad_head/{name}", grad_avg, prog_bar=False, sync_dist=False)

    def log_task_gradient(self, task_loss_dict, shared_params):
        """
        Computes and logs pairwise cosine similarity between task gradients
        on shared parameters using torch.autograd.grad (non-intrusive and efficient).

        Args:
            task_loss_dict (dict): Mapping from task name to loss tensor.
            shared_params (iterable): Parameters shared across tasks (e.g., backbone).
        """
        total_dim = sum(p.numel() for p in shared_params)
        grad_vectors = {}

        for task_name, loss in task_loss_dict.items():
            if loss.requires_grad is False or loss.detach().item() == 0.0:
                grad_vec = torch.zeros(total_dim, device=loss.device)
                grad_vectors[task_name] = grad_vec
                continue

            grads = torch.autograd.grad(
                loss,
                shared_params,
                retain_graph=True,
                allow_unused=False,
                create_graph=False
            )
            flat = [g.view(-1) for g in grads if g is not None]
            grad_vec = torch.cat(flat) if flat else torch.zeros(total_dim, device=loss.device)
            grad_vectors[task_name] = grad_vec

        for task_name, grad_vec in grad_vectors.items():
            grad_norm = grad_vec.norm(p=2)
            self.log(
                f"grad_norm/{task_name}",
                grad_norm,
                on_step=True,
                logger=True,
                sync_dist=False
            )

        # Stack into [T, D]
        task_names = list(grad_vectors.keys())
        all_grads = torch.stack([grad_vectors[name] for name in task_names], dim=0)  # [T, D]

        # Normalize manually, avoid NaNs for zero vectors
        norms = all_grads.norm(p=2, dim=1, keepdim=True)  # [T, 1]
        nonzero = norms > 0
        safe_norms = torch.where(nonzero, norms, torch.ones_like(norms))  # avoid div-by-zero
        normalized_grads = all_grads / safe_norms  # [T, D]

        # Compute cosine sim matrix [T, T]
        sim_matrix = normalized_grads @ normalized_grads.T
        for i, name_i in enumerate(task_names):
            for j in range(i, len(task_names)):
                if i == j:
                    continue
                self.log(
                    f"cos_grad_sim/{name_i}_vs_{task_names[j]}",
                    sim_matrix[i, j],
                    on_step=True,
                    logger=True,
                    sync_dist=False
                )

    def sync_gradients_ddp(self, model, average=True, exclude_modules=()):
        if not torch.distributed.is_initialized():
            return

        buckets = defaultdict(list)

        excluded = set()
        for module in exclude_modules:
            excluded.update(p for p in module.parameters())

        # Group gradients by (device, dtype)
        for param in model.parameters():
            if param.grad is not None and param not in excluded:
                key = (param.grad.device, param.grad.dtype)
                buckets[key].append(param.grad)

        for (_, _), grads in buckets.items():
            for grad in grads:
                torch.distributed.all_reduce(grad, op=torch.distributed.ReduceOp.SUM)
                if average:
                    grad /= torch.distributed.get_world_size()

    # @time_decorator
    def on_fit_start(self) -> None:
        self.current_step = 0

        if self.simplified_log:
            if len(self.loggers) < 2:
                raise ValueError(
                    "Simplified logging requires at least two loggers: WandbLogger and LocalLogger."
                )

            self.local_logger = self.loggers[1]

            self.l.info(f"Simplified logging enabled")

        if self.classification_cfg.include:
            self.classification_metrics_train = ClassificationMetrics(
                num_classes=len(self.num_classes), normalize=True, device=self.device
            )
            self.classification_metrics_valid = ClassificationMetrics(
                num_classes=len(self.num_classes), normalize=True, device=self.device
            )

        if self.classification_cfg.include_cross_term:
            self.classification_metrics_train_cross_term = ClassificationMetrics(
                num_classes=len(self.num_classes), normalize=True, device=self.device
            )
            self.classification_metrics_valid_cross_term = ClassificationMetrics(
                num_classes=len(self.num_classes), normalize=True, device=self.device
            )

        if self.assignment_cfg.include:
            def make_assignment_metrics():
                return {
                    process: SingleProcessAssignmentMetrics(
                        device=self.device,
                        event_permutations=self.config.event_info.event_permutations[process],
                        event_symbolic_group=self.config.event_info.event_symbolic_group[process],
                        event_particles=self.config.event_info.event_particles[process],
                        product_symbolic_groups=self.config.event_info.product_symbolic_groups[process],
                        ptetaphienergy_index=self.config.event_info.ptetaphienergy_index,
                        process=process
                    ) for process in self.config.event_info.process_names
                }

            self.assignment_metrics_train = make_assignment_metrics()
            self.assignment_metrics_valid = make_assignment_metrics()

        if self.generation_include:
            generation_kwargs = {
                "class_names": self.config.event_info.class_label['EVENT']['signal'][0],
                "sequential_feature_names": self.config.event_info.sequential_feature_names,
                "invisible_feature_names": self.config.event_info.invisible_feature_names,
                "device": self.device,
                "global_generation": self.global_generation_cfg.include,
                "point_cloud_generation": self.recon_generation_cfg.include,
                "neutrino_generation": self.truth_generation_cfg.include,
                "special_bin_configs": self.config.options.Metrics.get("Generation-Binning", {}),
                "target_global_index": self.config.event_info.generation_target_indices,
                "target_global_names": self.config.event_info.generation_target_names,
                "use_generation_result": self.recon_generation_cfg.get("use_generation_result", False),
                "target_event_index": self.config.event_info.generation_pc_indices,
            }

            self.generation_metrics_train = GenerationMetrics(**generation_kwargs)
            self.generation_metrics_valid = GenerationMetrics(**generation_kwargs)

        if self.segmentation_cfg.include:
            segmentation_kwargs = {
                "device": self.device,
                "clusters_label": self.config.event_info.segment_label
            }
            self.segmentation_metrics_train = SegmentationMetrics(**segmentation_kwargs)
            self.segmentation_metrics_valid = SegmentationMetrics(**segmentation_kwargs)

    def on_fit_end(self) -> None:
        if torch.cuda.is_available():
            device = torch.device("cuda")
        else:
            device = torch.device("cpu")

        self.general_log.reduce_across_gpus(
            device=device
        )

        if self.global_rank == 0:
            self.l.info(f"On fit end")

            figs = self.general_log.plot_all()

            for metric, fig in figs.items():
                self.logger.experiment.log({
                    f"General/{metric}": wandb.Image(fig)
                })
                plt.close(fig)

            # debug time information
            log_function_stats(self.logger)

            summary = summarize(self, max_depth=3)
            columns = ["Name", "Type", "Params"]
            data = [
                [str(name), str(type_), int(num)]
                for name, type_, num in zip(summary.layer_names, summary.layer_types, summary.param_nums)
            ]
            self.logger.log_table(
                key="model summary",
                columns=columns,
                data=data,
            )

            wandb.finish()  # ensure everything is flushed
            self.l.info(f"W&B logging done and finished.")

        self.l.info(f"On fit end all end")

    def on_validation_start(self):
        self.eval_metrics = (self.current_epoch + 1) % self.eval_metrics_every_n_epochs == 0

        self.l.info(f"[Epoch {self.current_epoch:03d}] ▶️ Validation Start | eval_metrics: {self.eval_metrics}")
        pass

    def on_train_epoch_start(self) -> None:
        self.eval_metrics = (self.current_epoch + 1) % self.eval_metrics_every_n_epochs == 0

        self.l.info(f"[Epoch {self.current_epoch:03d}] ▶️ Training Start | eval_metrics: {self.eval_metrics}")
        pass

    @time_decorator()
    def on_validation_epoch_end(self) -> None:
        if self.classification_cfg.include and self.current_schedule.get("deterministic", False) and self.eval_metrics:
            cls_end(
                global_rank=self.global_rank,
                metrics_valid=self.classification_metrics_valid,
                metrics_train=self.classification_metrics_train,
                num_classes=self.num_classes,
                logger=self.logger.experiment,
                module=self
            )

        if self.classification_cfg.include_cross_term and self.current_schedule.get("deterministic",
                                                                                    False) and self.eval_metrics:
            cls_end(
                global_rank=self.global_rank,
                metrics_valid=self.classification_metrics_valid_cross_term,
                metrics_train=self.classification_metrics_train_cross_term,
                num_classes=self.num_classes,
                logger=self.logger.experiment,
                prefix="cross-term-"
            )

        if self.assignment_cfg.include and self.current_schedule.get("deterministic", False) and self.eval_metrics:
            ass_end(
                global_rank=self.global_rank,
                metrics_valid=self.assignment_metrics_valid,
                metrics_train=self.assignment_metrics_train,
                logger=self.logger.experiment,
            )

        if self.generation_include and (
                self.current_schedule.get("generation", False) or self.current_schedule.get("neutrino_generation",
                                                                                            False)) and self.eval_metrics:
            gen_end(
                global_rank=self.global_rank,
                metrics_valid=self.generation_metrics_valid,
                metrics_train=self.generation_metrics_train,
                logger=self.logger.experiment
            )

        if self.segmentation_cfg.include and self.current_schedule.get("deterministic", False):
            seg_end(
                global_rank=self.global_rank,
                metrics_valid=self.segmentation_metrics_valid,
                metrics_train=self.segmentation_metrics_train,
                logger=self.logger.experiment
            )


        self.general_log.finalize_epoch(is_train=False)

        for logger in self.loggers:
            if isinstance(logger, LocalLogger):
                logger.finalize(status="validation_end")

        self.l.info(f"[Epoch {self.current_epoch:03d}] ✅ Validation Complete")

    @time_decorator()
    def on_train_epoch_end(self) -> None:
        self.general_log.finalize_epoch(is_train=True)

        for logger in self.loggers:
            if isinstance(logger, LocalLogger):
                logger.finalize(status="train_end")

        self.l.info(f"[Epoch {self.current_epoch:03d}] ✅ Training Complete")

    @time_decorator()
    def safe_manual_backward(self, loss, *args, **kwargs):
        super().manual_backward(loss, *args, **kwargs)
        # for name, param in self.named_parameters():
        #     if param.grad is not None:
        #         if torch.isnan(param.grad).any() or torch.isinf(param.grad).any():
        #             print(f"🚨 Gradient in {name} is NaN or Inf!")
        #             raise ValueError("Gradient check failed.")

    # @time_decorator
    def configure_optimizers(self):
        cfg = self.hyper_par_cfg
        lr_factor = cfg.get('lr_factor', 1.0)
        batch_size = cfg['batch_size']
        epochs = cfg['epoch']
        warm_up_factor = cfg.get('warm_up_factor', 0.5)

        # Distributed training info
        world_size = self.world_size
        dataset_size = self.total_events
        self.steps_per_epoch = math.ceil(dataset_size / (batch_size * world_size))
        warmup_steps = warm_up_factor * self.steps_per_epoch
        self.total_steps = epochs * self.steps_per_epoch

        if self.global_rank == 0:
            self.l.info("--> Optimizer Configuration:")
            self.l.info(f"  world_size     : {world_size}")
            self.l.info(f"  dataset_size   : {dataset_size}")
            self.l.info(f"  steps_per_epoch: {self.steps_per_epoch}")
            self.l.info(f"  warmup_steps   : {warmup_steps}")
            self.l.info(f"  total_steps    : {self.total_steps}")
            self.l.info(f"  batch_size     : {batch_size}")
            self.l.info(f"  warm_up_factor : {warm_up_factor}")

        betas = (0.95, 0.99)

        def create_optim_schedule(
                p, base_lr, base_wd,
                decoupled_wd: bool = False,
                warm_up: bool = True, optimizer_type: str = "lion"
        ):
            scaled_lr = base_lr * math.sqrt(world_size) / lr_factor
            scaled_weight_decay = base_wd / math.sqrt(world_size) * lr_factor

            if optimizer_type.lower() == "adamw":
                optimizer = torch.optim.AdamW(
                    p,
                    lr=scaled_lr,
                    # betas=betas,
                    weight_decay=scaled_weight_decay
                )
            elif optimizer_type.lower() == "lion":
                optimizer = Lion(
                    p,
                    lr=scaled_lr,
                    betas=betas,
                    weight_decay=scaled_weight_decay,
                    decoupled_weight_decay=decoupled_wd,
                )
            else:  # Default using Lion
                optimizer = Lion(
                    p,
                    lr=scaled_lr,
                    betas=betas,
                    weight_decay=scaled_weight_decay,
                    decoupled_weight_decay=decoupled_wd,
                )
            scheduler = get_cosine_schedule_with_warmup(
                optimizer,
                num_warmup_steps=warmup_steps if warm_up else 0,
                num_training_steps=self.total_steps,
                num_cycles=0.5
            )
            return optimizer, scheduler

        optimizers, schedulers = [], []
        for name, modules in self.model_parts.items():
            self.l.info(f"Configuring optimizer/scheduler for {name} with modules: {modules['modules']}")

            if not modules:
                continue
            valid_modules = [getattr(self.model, m) for m in modules['modules'] if m is not None]
            params = [p for m in valid_modules for p in m.parameters()]

            if len(params) == 0:
                self.l.warning(f"No parameters found for {name}. Skipping optimizer/scheduler configuration.")
                continue

            opt, sch = create_optim_schedule(
                params,
                base_lr=modules['lr'],
                base_wd=modules['weight_decay'],
                warm_up=modules['warm_up'],
                optimizer_type=modules["optimizer_type"],
                decoupled_wd=modules["decoupled_wd"],
            )
            optimizers.append(opt)
            schedulers.append({
                "scheduler": sch,
                "interval": "step",
                "frequency": 1,
                "name": f"lr-{name}"
            })

        # Add FAMO optimizer
        if hasattr(self.model, "famo") and hasattr(self.model.famo, "optimizer"):
            self.l.info(f"[FAMO] --> Adding FAMO optimizer")
            optimizers.append(self.model.famo.optimizer)

        # Add Scheduler
        self.task_scheduler = ProgressiveTaskScheduler(
            config=self.config.options.Training.ProgressiveTraining,  # assuming you store the YAML-loaded config here
            total_epochs=epochs,
            steps_per_epoch=self.steps_per_epoch,
            model_parts=self.model_parts  # assuming this is defined
        )

        return optimizers, schedulers

    # @time_decorator
    def configure_model(self) -> None:
        self.l.info(f"Configuring model on device {self.device}")
        if self.model is not None:
            return

        if torch.cuda.is_available():
            name = torch.cuda.get_device_name(torch.cuda.current_device())
            if "A100" in name:
                torch.set_float32_matmul_precision("medium")
                self.l.info(" --> A100 detected, using medium precision for matmul")

        self.model = EveNetModel(
            config=self.config,
            device=self.device,
            classification=self.classification_cfg.include,
            regression=self.regression_cfg.include,
            global_generation=self.global_generation_cfg.include,
            point_cloud_generation=self.recon_generation_cfg.include,
            neutrino_generation=self.truth_generation_cfg.include,
            assignment=self.assignment_cfg.include,
            segmentation=self.segmentation_cfg.include,
            normalization_dict=self.normalization_dict,
        )

        if self.global_rank == 0:
            ema_enable = self.ema_cfg.get("enable", False)
            ema_replace = self.ema_cfg.get("replace_model_after_load", False)
            if self.global_rank == 0:
                self.l.info(f"[Model] --> EMA enabled: {ema_enable}")
                self.l.warning(f"[Model] --> EMA replace model after load: {ema_replace}")

            if self.pretrain_ckpt_path is not None:
                self.l.warning(f"[Model] --> Loading pretrained weights from: {self.pretrain_ckpt_path}")
                ckpt = torch.load(self.pretrain_ckpt_path, map_location=self.device)

                if ema_enable and 'ema_state_dict' in ckpt and ema_replace:
                    safe_load_state(self.model, ckpt['ema_state_dict'])
                else:
                    safe_load_state(self.model, ckpt['state_dict'])

            # EMA
            if ema_enable:
                self.ema_model = EMA(
                    model=self.model, decay=self.ema_cfg.get("decay", 0.999)
                )

        # Define Freezing
        # self.model.freeze_module("Classification", self.classification_cfg.get("freeze", {}))
        # self.model.freeze_module("Regression", self.regression_cfg.get("freeze", {}))
        # self.model.freeze_module("Assignment", self.assignment_cfg.get("freeze", {}))

        # Define model part groups
        self.model_parts = {}

        for key, cfg in self.component_cfg.items():
            group = cfg.get("optimizer_group", None)
            if not group:
                continue

            module_attr = getattr(self.model, key, None)
            if not module_attr:
                self.l.warning(f"⚠️ Warning: No module set for '{key}'. Skipping.")
                continue

            # Add to group
            if group not in self.model_parts:
                self.model_parts[group] = {
                    'lr': cfg['learning_rate'],
                    'warm_up': cfg.get('warm_up', True),
                    'optimizer_type': cfg.get('optimizer_type', 'lion'),
                    'weight_decay': cfg.get('weight_decay', 0.0),
                    'decoupled_wd': cfg.get('decoupled_weight_decay', False),
                    'modules': [],
                }
            self.model_parts[group]['modules'].append(key)

        self.l.info(f"[Model] --> Model parts: {self.model_parts}")

        ### Initialize FAMO ###
        famo_task_list = ["classification", "regression", "assignment", "generation"]
        if self.include_famo and self.famo_detailed_loss:
            famo_task_list = self.config.options.Training.FAMO.detailed_loss_list

        self.model.register_module('famo', FAMO(
            task_list=famo_task_list,
            lr=self.config.options.Training.FAMO.get("lr", 0.025),
            device=self.device,
            turn_on=self.include_famo,
            logits_bound=self.config.options.Training.FAMO.get("logits_bound", 1.0),
        ))
        self.l.warning(f"FAMO Applied? --> {self.include_famo}")

        from evenet.utilities.diffusion_sampler import DDIMSampler
        self.sampler = DDIMSampler(device=self.device)

        ### Initialize Jacobian Descent ###
        self.aggregator = UPGrad()

    def on_save_checkpoint(self, checkpoint):
        orig_model = getattr(self.model, "_orig_mod", self.model)

        # Save current model state_dict
        checkpoint["state_dict"] = {f"model.{k}": v for k, v in orig_model.state_dict().items()}

        # Optionally replace what’s saved (but not in memory) with EMA weights
        if self.ema_model is not None and self.ema_cfg.get("replace_model_at_end", False):
            ema_sd = {f"model.{k}": v for k, v in self.ema_model.state_dict().items()}
            checkpoint["state_dict"] = ema_sd
            self.l.warning(f"[Model] --> Saved EMA weights instead of current model weights")

        # Always save EMA weights separately as well
        if self.ema_model is not None:
            checkpoint["ema_state_dict"] = self.ema_model.state_dict()

    def on_load_checkpoint(self, checkpoint):
        if self.ema_model is not None and 'ema_state_dict' in checkpoint:
            self.ema_model.load_state_dict(checkpoint['ema_state_dict'], device=self.device)
            self.l.info(f"[Model] --> Loading EMA model")
            if self.ema_cfg.get("replace_model_after_load", False):
                self.ema_model.copy_to(self.model)
                self.l.warning(f"[Model] --> Replacing model with EMA model after loading checkpoint")

    def prepare_heads_loss(self):
        gradient_heads = {}
        loss_heads = {}

        gradient_heads["PET"] = self.model.PET
        gradient_heads["GlobalEmbedding"] = self.model.GlobalEmbedding
        gradient_heads["ObjectEncoder"] = self.model.ObjectEncoder

        if self.classification_cfg.include:
            gradient_heads["classification"] = self.model.Classification
            loss_heads["classification"] = torch.zeros(1, device=self.device, requires_grad=True)

        if self.regression_cfg.include:
            gradient_heads["regression"] = self.model.Regression
            loss_heads["regression"] = torch.zeros(1, device=self.device, requires_grad=True)

        if self.global_generation_cfg.include:
            gradient_heads["generation-global"] = self.model.GlobalGeneration
            loss_heads["generation-global"] = torch.zeros(1, device=self.device, requires_grad=True)

        if self.recon_generation_cfg.include:
            gradient_heads["generation-recon"] = self.model.ReconGeneration
            loss_heads["generation-recon"] = torch.zeros(1, device=self.device, requires_grad=True)

        if self.truth_generation_cfg.include:
            gradient_heads["generation-truth"] = self.model.TruthGeneration
            loss_heads["generation-truth"] = torch.zeros(1, device=self.device, requires_grad=True)

        if self.assignment_cfg.include:
            gradient_heads["Assignment"] = self.model.Assignment
            assignment_heads = self.model.Assignment.multiprocess_assign_head
            gradient_heads.update({
                f'assignment_{name}': assignment_heads[name]
                for name in assignment_heads.keys()
            })
            loss_heads.update({
                f'assignment_{name}': torch.zeros(1, device=self.device, requires_grad=True)
                for name in assignment_heads.keys()
            })

        if self.segmentation_cfg.include:
            gradient_heads["segmentation"] = self.model.Segmentation
            loss_heads["segmentation"] = torch.zeros(1, device=self.device, requires_grad=True)

        return gradient_heads, loss_heads

    # For Torch JD
    def prepare_mtl_parameters(self, loss_head: dict[str, torch.Tensor]):

        task_losses = {}
        task_loss_global = None

        # if "classification" in loss_head:
        #     task_losses["classification"] = loss_head["classification"]
        #
        # if "assignment" in loss_head or "detection" in loss_head:
        #     task_losses["assignment"] = (
        #             loss_head.get("assignment", 0.0) + loss_head.get("detection", 0.0)
        #     )

        if "classification" in loss_head or "assignment" in loss_head or "detection" in loss_head:
            task_losses["deterministic"] = (
                    loss_head.get("classification", 0.0) + loss_head.get("assignment", 0.0) +
                    loss_head.get("detection", 0.0)
            )

        if "classification-noised" in loss_head:
            task_losses["cross_term"] = loss_head["classification-noised"]

        for loss_name in loss_head.keys():
            if loss_name.startswith("assignment_"):
                task_losses[loss_name] = loss_head[loss_name]

        if "regression" in loss_head:
            task_losses["regression"] = loss_head["regression"]

        if "generation-truth" in loss_head:
            task_losses["generation-truth"] = loss_head["generation-truth"]

        if "generation-recon" in loss_head:
            task_losses["generation-recon"] = loss_head["generation-recon"]

        ### Individual Loss
        if "generation-global" in loss_head:
            task_loss_global = loss_head["generation-global"]

        def filter_trainable(params):
            return [p for p in params if p.requires_grad]

        shared_params = filter_trainable(
            list(self.model.PET.parameters()) +
            list(self.model.GlobalEmbedding.parameters())
        )

        task_param_sets = []
        for loss_name in task_losses:
            # if loss_name == "classification":
            #     task_params = (
            #             filter_trainable(self.model.ObjectEncoder.parameters()) +
            #             filter_trainable(self.model.Classification.parameters())
            #     )
            # if hasattr(self.model, "Assignment") and hasattr(self.model.Assignment, "multiprocess_assign_head"):
            #     task_params += filter_trainable(
            #         chain.from_iterable(
            #             v.parameters() for v in self.model.Assignment.multiprocess_assign_head.values()
            #         )
            #     )
            # elif loss_name == "assignment":
            #     task_params = (
            #             filter_trainable(self.model.ObjectEncoder.parameters()) +
            #             filter_trainable(self.model.Assignment.parameters())
            #     )
            if loss_name == "deterministic":
                task_params = filter_trainable(self.model.ObjectEncoder.parameters())
                if hasattr(self.model, "Classification"):
                    task_params += filter_trainable(self.model.Classification.parameters())
                if hasattr(self.model, "Assignment"):
                    task_params += filter_trainable(self.model.Assignment.parameters())

            elif loss_name == "regression":
                task_params = (
                        filter_trainable(self.model.ObjectEncoder.parameters()) +
                        filter_trainable(self.model.Regression.parameters())
                )
            elif loss_name == "generation-truth":
                task_params = (
                    filter_trainable(self.model.TruthGeneration.parameters())
                )
            elif loss_name == "generation-recon":
                task_params = (
                    filter_trainable(self.model.ReconGeneration.parameters())
                )
            # No need, will use automatic backward
            # elif loss_name == "generation-global":
            #     task_params = (
            #         filter_trainable(self.model.GlobalGeneration.parameters())
            #     )
            else:
                # print(f"[TorchJD] Unhandled loss name: {loss_name}")
                # raise NotImplementedError(f"[TorchJD] Unhandled loss name: {loss_name}")
                task_params = []
                pass

            task_param_sets.append(task_params)

        return task_losses, shared_params, task_param_sets, task_loss_global<|MERGE_RESOLUTION|>--- conflicted
+++ resolved
@@ -302,10 +302,6 @@
             schedules=[(key, value) for key, value in schedules.items()],
         )
 
-<<<<<<< HEAD
-=======
-        print(outputs)
->>>>>>> c15a77f9
 
         loss_raw: dict[str, torch.Tensor] = {}
         loss_detailed_dict = {}
@@ -485,7 +481,6 @@
 
     def log_loss(self, loss, loss_head, loss_dict, prefix: str, batch_idx):
         for name, val in loss_head.items():
-<<<<<<< HEAD
             if not self.simplified_log:
                 self.log(f"{prefix}/{name}", val, prog_bar=False, sync_dist=True)
 
@@ -496,10 +491,6 @@
                 training=self.training,
                 prefix=prefix
             )
-=======
-            # if self.global_rank == 0: print(f"[Step {self.current_step}] loss_3.1: {name}, {val}", flush=True)
-            self.log(f"{prefix}/{name}", val, prog_bar=False, sync_dist=True)
->>>>>>> c15a77f9
 
         for name, val in loss_dict.items():
             for n, v in val.items():
