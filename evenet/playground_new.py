--- conflicted
+++ resolved
@@ -24,6 +24,27 @@
 from collections import defaultdict
 from evenet.network.metrics.classification import ClassificationMetrics
 from matplotlib import pyplot as plt
+
+
+class MLP(nn.Module):
+    def __init__(self):
+        super().__init__()
+        self.net = nn.Sequential(
+            nn.Linear(2, 128),  # input dim 1 → hidden dim 8
+            nn.ReLU(),
+            nn.Linear(128, 128),
+            nn.ReLU(),
+            nn.Linear(128, 9)  # hidden dim 8 → output dim 1
+        )
+
+    def forward(self, x):
+        return self.net(x)
+
+    def shared_step(self, x, batch_size):
+        output = self.forward(x["conditions"])
+        return {"classification": {"signal": output},
+                "regression": {"signal": output}}
+
 
 class DebugHookManager:
     def __init__(self, track_forward=True, track_backward=True, save_values=False):
@@ -121,7 +142,7 @@
 ## Debug configuration ##
 ########################
 
-wandb_enable = True
+wandb_enable = False
 n_epoch = 10
 debugger_enable = False
 
@@ -131,14 +152,8 @@
 shape_metadata = json.load(
     open(f"{workspacedir}/shape_metadata.json"))
 
-<<<<<<< HEAD
 normalization_dict = torch.load(f"{workspacedir}/normalization.pt")
 particle_balance_dict = None # normalization_dict['particle_balance']
-=======
-normalization_dict = torch.load(
-    "/Users/avencastmini/PycharmProjects/EveNet/workspace/test_data/test_output/normalization.pt")
-particle_balance_dict = normalization_dict['particle_balance']
->>>>>>> 09dde532
 
 # Load the Parquet file locally
 df = pq.read_table(
@@ -285,6 +300,7 @@
             print("target", torch.unique(cls_target, return_counts=True))
             print("pred", torch.unique(preds, return_counts=True))
 
+
             c_loss = cls_loss(predict=cls_output, target=cls_target, class_weight=normalization_dict['class_balance'])
             # c_loss = cls_loss(predict=cls_output, target=cls_target, class_weight=None)
 
@@ -312,17 +328,9 @@
 
             assignment_predict = dict()
             for process in global_config.event_info.process_names:
+
                 total_loss += symmetric_losses["assignment"][process]
                 total_loss += symmetric_losses["detection"][process]
-<<<<<<< HEAD
-                #
-                # assignment_predict[process] = predict(
-                #     assignments = outputs["assignments"][process],
-                #     detections=outputs["detections"][process],
-                #     product_symbolic_groups=event_info.product_symbolic_groups[process],
-                #     event_permutations=event_info.event_permutations[process],
-                # )
-=======
 
                 assignment_predict[process] = predict(
                     assignments=outputs["assignments"][process],
@@ -330,7 +338,7 @@
                     product_symbolic_groups=event_info.product_symbolic_groups[process],
                     event_permutations=event_info.event_permutations[process],
                 )
->>>>>>> 09dde532
+
 
             # black_list = ["WJetsToQQ", "ZJetsToLL"]
             # process_name = global_config.event_info.process_names[i]
